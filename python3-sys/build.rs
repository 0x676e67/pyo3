--- conflicted
+++ resolved
@@ -171,15 +171,9 @@
 fn get_rustc_link_lib(version: &PythonVersion, enable_shared: bool) -> Result<String, String> {
     let dotted_version = format!("{}.{}", version.major, version.minor.unwrap());
     if enable_shared {
-<<<<<<< HEAD
-        Ok(format!("cargo:rustc-link-lib=python{}", dotted_version));
-    } else {
-        Ok(format!("cargo:rustc-link-lib=static=python{}", dotted_version));
-=======
         Ok(format!("cargo:rustc-link-lib=python{}", dotted_version))
     } else {
         Ok(format!("cargo:rustc-link-lib=static=python{}", dotted_version))
->>>>>>> 2459d8f0
     }
 }
 
