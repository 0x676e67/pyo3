--- conflicted
+++ resolved
@@ -5,17 +5,10 @@
    | ^^^^^^^^^^^^^ the trait `From<MyError>` is not implemented for `PyErr`, which is required by `MyError: Into<PyErr>`
    |
    = help: the following other types implement trait `From<T>`:
-<<<<<<< HEAD
-             <PyErr as From<std::io::Error>>
-             <PyErr as From<PyBorrowError>>
-             <PyErr as From<PyBorrowMutError>>
-             <PyErr as From<PyDowncastError<'a>>>
-=======
              <PyErr as From<pyo3::Bound<'py, T>>>
              <PyErr as From<std::io::Error>>
              <PyErr as From<PyBorrowError>>
              <PyErr as From<PyBorrowMutError>>
->>>>>>> 388d1760
              <PyErr as From<DowncastError<'_, '_>>>
              <PyErr as From<DowncastIntoError<'_>>>
              <PyErr as From<NulError>>
