--- conflicted
+++ resolved
@@ -698,13 +698,8 @@
     /// Gets the Python builtin value `None`.
     #[allow(non_snake_case)] // the Python keyword starts with uppercase
     #[inline]
-<<<<<<< HEAD
-    pub fn None(self) -> Borrowed<'py, 'py, PyNone> {
-        PyNone::get(self)
-=======
     pub fn None(self) -> PyObject {
         PyNone::get(self).into()
->>>>>>> 975f182e
     }
 
     /// Gets the Python builtin value `Ellipsis`, or `...`.
